--- conflicted
+++ resolved
@@ -1,14 +1,7 @@
 import React, { Component } from "react";
 import { Redirect } from "react-router-dom";
 import PropTypes from "prop-types";
-<<<<<<< HEAD
-
-import WebExample from "./WebExample";
-import NativeExample from "./NativeExample";
-=======
 import SandboxExample from "./SandboxExample";
-import { Redirect } from "react-router-dom";
->>>>>>> c69ca84f
 
 class Example extends Component {
   static propTypes = {
