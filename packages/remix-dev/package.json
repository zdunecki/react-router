{
  "name": "@remix-run/dev",
  "version": "2.1.0",
  "description": "Dev tools and CLI for Remix",
  "homepage": "https://remix.run",
  "bugs": {
    "url": "https://github.com/remix-run/remix/issues"
  },
  "repository": {
    "type": "git",
    "url": "https://github.com/remix-run/remix",
    "directory": "packages/remix-dev"
  },
  "license": "MIT",
  "main": "dist/index.js",
  "typings": "dist/index.d.ts",
  "bin": {
    "remix": "dist/cli.js"
  },
  "dependencies": {
    "@babel/core": "^7.21.8",
    "@babel/generator": "^7.21.5",
    "@babel/parser": "^7.21.8",
    "@babel/plugin-syntax-decorators": "^7.22.10",
    "@babel/plugin-syntax-jsx": "^7.21.4",
    "@babel/preset-typescript": "^7.21.5",
    "@babel/traverse": "^7.21.5",
    "@babel/types": "^7.22.5",
    "@mdx-js/mdx": "^2.3.0",
    "@npmcli/package-json": "^4.0.1",
<<<<<<< HEAD
    "@remix-run/node": "2.0.1",
    "@remix-run/router": "1.10.0-pre.0",
    "@remix-run/server-runtime": "2.0.1",
=======
    "@remix-run/server-runtime": "2.1.0",
>>>>>>> 8867ba9b
    "@types/mdx": "^2.0.5",
    "@vanilla-extract/integration": "^6.2.0",
    "arg": "^5.0.1",
    "cacache": "^17.1.3",
    "chalk": "^4.1.2",
    "chokidar": "^3.5.1",
    "cross-spawn": "^7.0.3",
    "dotenv": "^16.0.0",
    "es-module-lexer": "^1.3.1",
    "esbuild": "0.17.6",
    "esbuild-plugins-node-modules-polyfill": "^1.6.0",
    "execa": "5.1.1",
    "exit-hook": "2.2.1",
    "express": "^4.17.1",
    "fs-extra": "^10.0.0",
    "get-port": "^5.1.1",
    "gunzip-maybe": "^1.4.2",
    "jsesc": "3.0.2",
    "json5": "^2.2.2",
    "lodash": "^4.17.21",
    "lodash.debounce": "^4.0.8",
    "minimatch": "^9.0.0",
    "node-fetch": "^2.6.9",
    "ora": "^5.4.1",
    "parse-multipart-data": "^1.5.0",
    "picocolors": "^1.0.0",
    "picomatch": "^2.3.1",
    "pidtree": "^0.6.0",
    "postcss": "^8.4.19",
    "postcss-discard-duplicates": "^5.1.0",
    "postcss-load-config": "^4.0.1",
    "postcss-modules": "^6.0.0",
    "prettier": "^2.7.1",
    "pretty-ms": "^7.0.1",
    "react-refresh": "^0.14.0",
    "remark-frontmatter": "4.0.1",
    "remark-mdx-frontmatter": "^1.0.1",
    "semver": "^7.3.7",
    "set-cookie-parser": "^2.6.0",
    "tar-fs": "^2.1.1",
    "tsconfig-paths": "^4.0.0",
    "undici": "^5.22.1",
    "ws": "^7.4.5"
  },
  "devDependencies": {
    "@remix-run/serve": "2.1.0",
    "@types/cacache": "^17.0.0",
    "@types/cross-spawn": "^6.0.2",
    "@types/gunzip-maybe": "^1.4.0",
    "@types/jsesc": "^3.0.1",
    "@types/lodash.debounce": "^4.0.6",
    "@types/node": "^18.17.1",
    "@types/node-fetch": "^2.5.7",
    "@types/npmcli__package-json": "^4.0.0",
    "@types/picomatch": "^2.3.0",
    "@types/prettier": "^2.7.3",
    "@types/shelljs": "^0.8.11",
    "@types/tar-fs": "^2.0.1",
    "@types/ws": "^7.4.1",
    "esbuild-register": "^3.3.2",
    "fast-glob": "3.2.11",
    "msw": "^1.2.3",
    "strip-ansi": "^6.0.1",
    "tiny-invariant": "^1.2.0",
    "vite": "^4.4.9"
  },
  "peerDependencies": {
<<<<<<< HEAD
    "@remix-run/serve": "^2.0.1",
    "typescript": "^5.1.0",
    "vite": "^4.4.9"
=======
    "@remix-run/serve": "^2.1.0",
    "typescript": "^5.1.0"
>>>>>>> 8867ba9b
  },
  "peerDependenciesMeta": {
    "@remix-run/serve": {
      "optional": true
    },
    "typescript": {
      "optional": true
    },
    "vite": {
      "optional": true
    }
  },
  "engines": {
    "node": ">=18.0.0"
  },
  "files": [
    "dist/",
    "compiler/shims/",
    "server-build.js",
    "server-build.d.ts",
    "CHANGELOG.md",
    "LICENSE.md",
    "README.md"
  ]
}<|MERGE_RESOLUTION|>--- conflicted
+++ resolved
@@ -28,13 +28,9 @@
     "@babel/types": "^7.22.5",
     "@mdx-js/mdx": "^2.3.0",
     "@npmcli/package-json": "^4.0.1",
-<<<<<<< HEAD
-    "@remix-run/node": "2.0.1",
-    "@remix-run/router": "1.10.0-pre.0",
-    "@remix-run/server-runtime": "2.0.1",
-=======
+    "@remix-run/node": "2.1.0",
+    "@remix-run/router": "1.10.0",
     "@remix-run/server-runtime": "2.1.0",
->>>>>>> 8867ba9b
     "@types/mdx": "^2.0.5",
     "@vanilla-extract/integration": "^6.2.0",
     "arg": "^5.0.1",
@@ -102,14 +98,9 @@
     "vite": "^4.4.9"
   },
   "peerDependencies": {
-<<<<<<< HEAD
-    "@remix-run/serve": "^2.0.1",
+    "@remix-run/serve": "^2.1.0",
     "typescript": "^5.1.0",
     "vite": "^4.4.9"
-=======
-    "@remix-run/serve": "^2.1.0",
-    "typescript": "^5.1.0"
->>>>>>> 8867ba9b
   },
   "peerDependenciesMeta": {
     "@remix-run/serve": {
