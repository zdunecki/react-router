// eslint-disable-next-line import/no-nodejs-modules
import { AsyncLocalStorage } from "node:async_hooks";
import * as React from "react";

import type {
  ClientActionFunction,
  ClientLoaderFunction,
  HeadersFunction,
  LinksFunction,
  MetaFunction,
} from "../dom/ssr/routeModules";
import { type Location } from "../router/history";
import {
  createStaticHandler,
  isAbsoluteUrl,
  isMutationMethod,
  isResponse,
  isRedirectResponse,
  type StaticHandlerContext,
} from "../router/router";
import {
  type ActionFunction,
  type AgnosticDataRouteMatch,
  type LoaderFunction,
  type Params,
  type ShouldRevalidateFunction,
  type unstable_RouterContextProvider,
  isRouteErrorResponse,
  matchRoutes,
  prependBasename,
  convertRouteMatchToUiMatch,
  redirect as baseRedirect,
  redirectDocument as baseRedirectDocument,
  replace as baseReplace,
  stripBasename,
} from "../router/utils";
import { getDocumentHeadersImpl } from "../server-runtime/headers";
import { SINGLE_FETCH_REDIRECT_STATUS } from "../dom/ssr/single-fetch";
import type { RouteMatch, RouteObject } from "../context";
import invariant from "../server-runtime/invariant";

import {
  UNSAFE_WithComponentProps,
  UNSAFE_WithHydrateFallbackProps,
  UNSAFE_WithErrorBoundaryProps,
  // @ts-ignore There are no types before the tsup build when used internally, so
  // we need to cast. If we add an alias for 'internal/react-server-client' to our
  // TSConfig, it breaks the Parcel build within this repo.
} from "react-router/internal/react-server-client";
import type {
  WithComponentProps as WithComponentPropsType,
  WithErrorBoundaryProps as WithErrorBoundaryPropsType,
  WithHydrateFallbackProps as WithHydrateFallbackPropsType,
  RouteComponentProps,
  ErrorBoundaryProps,
  HydrateFallbackProps,
} from "../components";
const WithComponentProps: typeof WithComponentPropsType =
  UNSAFE_WithComponentProps;
const WithErrorBoundaryProps: typeof WithErrorBoundaryPropsType =
  UNSAFE_WithErrorBoundaryProps;
const WithHydrateFallbackProps: typeof WithHydrateFallbackPropsType =
  UNSAFE_WithHydrateFallbackProps;

type ServerContext = {
  redirect?: Response;
};

declare global {
  var ___reactRouterServerStorage___:
    | AsyncLocalStorage<ServerContext>
    | undefined;
}

const globalVar = typeof globalThis !== "undefined" ? globalThis : global;

const ServerStorage = (globalVar.___reactRouterServerStorage___ ??=
  new AsyncLocalStorage<ServerContext>());

export const redirect: typeof baseRedirect = (...args) => {
  const response = baseRedirect(...args);

  const ctx = ServerStorage.getStore();
  if (ctx) {
    ctx.redirect = response;
  }

  return response;
};

export const redirectDocument: typeof baseRedirectDocument = (...args) => {
  const response = baseRedirectDocument(...args);

  const ctx = ServerStorage.getStore();
  if (ctx) {
    ctx.redirect = response;
  }

  return response;
};

export const replace: typeof baseReplace = (...args) => {
  const response = baseReplace(...args);

  const ctx = ServerStorage.getStore();
  if (ctx) {
    ctx.redirect = response;
  }

  return response;
};

type RSCRouteConfigEntryBase = {
  action?: ActionFunction;
  clientAction?: ClientActionFunction;
  clientLoader?: ClientLoaderFunction;
  ErrorBoundary?: React.ComponentType<any>;
  handle?: any;
  headers?: HeadersFunction;
  HydrateFallback?: React.ComponentType<any>;
  Layout?: React.ComponentType<any>;
  links?: LinksFunction;
  loader?: LoaderFunction;
  meta?: MetaFunction;
  shouldRevalidate?: ShouldRevalidateFunction;
};

export type RSCRouteConfigEntry = RSCRouteConfigEntryBase & {
  id: string;
  path?: string;
  Component?: React.ComponentType<any>;
  lazy?: () => Promise<
    RSCRouteConfigEntryBase &
      (
        | {
            default?: React.ComponentType<any>;
            Component?: never;
          }
        | {
            default?: never;
            Component?: React.ComponentType<any>;
          }
      )
  >;
} & (
    | {
        index: true;
      }
    | {
        children?: RSCRouteConfigEntry[];
      }
  );

export type RSCRouteConfig = Array<RSCRouteConfigEntry>;

export type RSCRouteManifest = {
  clientAction?: ClientActionFunction;
  clientLoader?: ClientLoaderFunction;
  element?: React.ReactElement | false;
  errorElement?: React.ReactElement;
  handle?: any;
  hasAction: boolean;
  hasComponent: boolean;
  hasErrorBoundary: boolean;
  hasLoader: boolean;
  hydrateFallbackElement?: React.ReactElement;
  id: string;
  index?: boolean;
  links?: LinksFunction;
  meta?: MetaFunction;
  parentId?: string;
  path?: string;
  shouldRevalidate?: ShouldRevalidateFunction;
};

export type RSCRouteMatch = RSCRouteManifest & {
  params: Params;
  pathname: string;
  pathnameBase: string;
};

export type RSCRenderPayload = {
  type: "render";
  actionData: Record<string, any> | null;
  basename: string | undefined;
  errors: Record<string, any> | null;
  loaderData: Record<string, any>;
  location: Location;
  matches: RSCRouteMatch[];
  // Additional routes we should patch into the router for subsequent navigations.
  // Mostly a collection of pathless/index routes that may be needed for complete
  // matching on upward navigations.  Only needed on the initial document request,
  // for SPA navigations the manifest call will handle these patches.
  patches?: RSCRouteManifest[];
  nonce?: string;
  formState?: unknown;
};

export type RSCManifestPayload = {
  type: "manifest";
  // Routes we should patch into the router for subsequent navigations.
  patches: RSCRouteManifest[];
};

export type RSCActionPayload = {
  type: "action";
  actionResult: Promise<unknown>;
  rerender?: Promise<RSCRenderPayload | RSCRedirectPayload>;
};

export type RSCRedirectPayload = {
  type: "redirect";
  status: number;
  location: string;
  replace: boolean;
  reload: boolean;
  actionResult?: Promise<unknown>;
};

export type RSCPayload =
  | RSCRenderPayload
  | RSCManifestPayload
  | RSCActionPayload
  | RSCRedirectPayload;

export type RSCMatch = {
  statusCode: number;
  headers: Headers;
  payload: RSCPayload;
};

export type DecodeActionFunction = (
  formData: FormData,
) => Promise<() => Promise<unknown>>;

export type DecodeFormStateFunction = (
  result: unknown,
  formData: FormData,
) => unknown;

export type DecodeReplyFunction = (
  reply: FormData | string,
  { temporaryReferences }: { temporaryReferences: unknown },
) => Promise<unknown[]>;

export type LoadServerActionFunction = (id: string) => Promise<Function>;

export async function matchRSCServerRequest({
  createTemporaryReferenceSet,
  basename,
  decodeReply,
  requestContext,
  loadServerAction,
  decodeAction,
  decodeFormState,
  onError,
  request,
  routes,
  generateResponse,
}: {
  createTemporaryReferenceSet: () => unknown;
  basename?: string;
  decodeReply?: DecodeReplyFunction;
  decodeAction?: DecodeActionFunction;
  decodeFormState?: DecodeFormStateFunction;
  requestContext?: unstable_RouterContextProvider;
  loadServerAction?: LoadServerActionFunction;
  onError?: (error: unknown) => void;
  request: Request;
  routes: RSCRouteConfigEntry[];
  generateResponse: (
    match: RSCMatch,
    {
      temporaryReferences,
    }: {
      temporaryReferences: unknown;
    },
  ) => Response;
}): Promise<Response> {
  let requestUrl = new URL(request.url);

  const temporaryReferences = createTemporaryReferenceSet();

  if (isManifestRequest(requestUrl)) {
    let response = await generateManifestResponse(
      routes,
      basename,
      request,
      generateResponse,
      temporaryReferences,
    );
    return response;
  }

  let isDataRequest = isReactServerRequest(requestUrl);

  const url = new URL(request.url);
  let routerRequest = request;
  if (isDataRequest) {
    url.pathname = url.pathname.replace(/(_root)?\.rsc$/, "");
    routerRequest = new Request(url.toString(), {
      method: request.method,
      headers: request.headers,
      body: request.body,
      signal: request.signal,
      duplex: request.body ? "half" : undefined,
    } as RequestInit);
  }

  // Explode lazy functions out the routes so we can use middleware
  // TODO: This isn't ideal but we can't do it through `lazy()` in the router,
  // and if we move to `lazy: {}` then we lose all the other things from the
  // `RSCRouteConfigEntry` like `Layout` etc.
  let matches = matchRoutes(routes, url.pathname, basename);
  if (matches) {
    await Promise.all(matches.map((m) => explodeLazyRoute(m.route)));
  }

  const leafMatch = matches?.[matches.length - 1];
  if (
    !isDataRequest &&
    leafMatch &&
    !leafMatch.route.Component &&
    !leafMatch.route.ErrorBoundary
  ) {
    return generateResourceResponse(
      routerRequest,
      routes,
      basename,
      leafMatch.route.id,
      requestContext,
      onError,
    );
  }

  let response = await generateRenderResponse(
    routerRequest,
    routes,
    basename,
    isDataRequest,
    decodeReply,
    requestContext,
    loadServerAction,
    decodeAction,
    decodeFormState,
    onError,
    generateResponse,
    temporaryReferences,
  );
  // The front end uses this to know whether a 404 status came from app code
  // or 404'd and never reached the origin server
  response.headers.set("X-Remix-Response", "yes");
  return response;
}

async function generateManifestResponse(
  routes: RSCRouteConfigEntry[],
  basename: string | undefined,
  request: Request,
  generateResponse: (
    match: RSCMatch,
    { temporaryReferences }: { temporaryReferences: unknown },
  ) => Response,
  temporaryReferences: unknown,
) {
  let url = new URL(request.url);
  let pathnameParams = url.searchParams.getAll("p");
  let pathnames = pathnameParams.length
    ? pathnameParams
    : [url.pathname.replace(/\.manifest$/, "")];
  let routeIds = new Set<string>();
  let matchedRoutes = pathnames
    .flatMap((pathname) => {
      let pathnameMatches = matchRoutes(routes, pathname, basename);
      return (
        pathnameMatches?.map((m, i) => ({
          ...m.route,
          parentId: pathnameMatches[i - 1]?.route.id,
        })) ?? []
      );
    })
    .filter((route) => {
      if (!routeIds.has(route.id)) {
        routeIds.add(route.id);
        return true;
      }
      return false;
    });
  let payload: RSCManifestPayload = {
    type: "manifest",
    patches: (
      await Promise.all([
        ...matchedRoutes.map((route) => getManifestRoute(route)),
        getAdditionalRoutePatches(
          pathnames,
          routes,
          basename,
          Array.from(routeIds),
        ),
      ])
    ).flat(1),
  };

  return generateResponse(
    {
      statusCode: 200,
      headers: new Headers({
        "Content-Type": "text/x-component",
        Vary: "Content-Type",
      }),
      payload,
    },
    { temporaryReferences },
  );
}

function prependBasenameToRedirectResponse(
  response: Response,
  basename: string | undefined = "/",
): Response {
  if (basename === "/") {
    return response;
  }

  let redirect = response.headers.get("Location");
  if (!redirect || isAbsoluteUrl(redirect)) {
    return response;
  }

  response.headers.set(
    "Location",
    prependBasename({ basename, pathname: redirect }),
  );
  return response;
}

async function processServerAction(
  request: Request,
  basename: string | undefined,
  decodeReply: DecodeReplyFunction | undefined,
  loadServerAction: LoadServerActionFunction | undefined,
  decodeAction: DecodeActionFunction | undefined,
  decodeFormState: DecodeFormStateFunction | undefined,
  onError: ((error: unknown) => void) | undefined,
  temporaryReferences: unknown,
): Promise<
  | {
      revalidationRequest: Request;
      actionResult?: Promise<unknown>;
      formState?: unknown;
    }
  | Response
  | undefined
> {
  const getRevalidationRequest = () =>
    new Request(request.url, {
      method: "GET",
      headers: request.headers,
      signal: request.signal,
    });

  const isFormRequest = canDecodeWithFormData(
    request.headers.get("Content-Type"),
  );
  const actionId = request.headers.get("rsc-action-id");
  if (actionId) {
    if (!decodeReply || !loadServerAction) {
      throw new Error(
        "Cannot handle enhanced server action without decodeReply and loadServerAction functions",
      );
    }

    const reply = isFormRequest
      ? await request.formData()
      : await request.text();

    const actionArgs = await decodeReply(reply, { temporaryReferences });
    const action = await loadServerAction(actionId);
    const serverAction = action.bind(null, ...actionArgs);

    let actionResult = Promise.resolve(serverAction());
    try {
      // Wait for actions to finish regardless of state
      await actionResult;
    } catch (error) {
      if (isResponse(error)) {
        return error;
      }
      // The error is propagated to the client through the result promise in the stream
      onError?.(error);
    }
    return {
      actionResult,
      revalidationRequest: getRevalidationRequest(),
    };
  } else if (isFormRequest) {
    const formData = await request.clone().formData();
    if (Array.from(formData.keys()).some((k) => k.startsWith("$ACTION_"))) {
      if (!decodeAction) {
        throw new Error(
          "Cannot handle form actions without a decodeAction function",
        );
      }
      const action = await decodeAction(formData);
      let formState = undefined;
      try {
        let result = await action();
        if (isRedirectResponse(result)) {
          result = prependBasenameToRedirectResponse(result, basename);
        }
        formState = decodeFormState?.(result, formData);
      } catch (error) {
        if (isRedirectResponse(error)) {
          return prependBasenameToRedirectResponse(error, basename);
        }
        if (isResponse(error)) {
          return error;
        }
        onError?.(error);
      }
      return {
        formState,
        revalidationRequest: getRevalidationRequest(),
      };
    }
  }
}

async function generateResourceResponse(
  request: Request,
  routes: RSCRouteConfigEntry[],
  basename: string | undefined,
  routeId: string,
  requestContext: unstable_RouterContextProvider | undefined,
  onError: ((error: unknown) => void) | undefined,
) {
  let result: Response;
  try {
    const staticHandler = createStaticHandler(routes, {
      basename,
    });

    let response = await staticHandler.queryRoute(request, {
      routeId,
      requestContext,
      unstable_respond: (ctx) => ctx,
    });

    if (isResponse(response)) {
      result = response;
    } else {
      if (typeof response === "string") {
        result = new Response(response);
      } else {
        result = Response.json(response);
      }
    }
  } catch (error) {
    if (isResponse(error)) {
      result = error;
    } else if (isRouteErrorResponse(error)) {
      onError?.(error);
      const errorMessage =
        typeof error.data === "string" ? error.data : error.statusText;
      result = new Response(errorMessage, {
        status: error.status,
        statusText: error.statusText,
      });
    } else {
      onError?.(error);
      result = new Response("Internal Server Error", {
        status: 500,
      });
    }
  }

  const headers = new Headers(result.headers);
  headers.set("React-Router-Resource", "true");
  return new Response(result.body, {
    status: result.status,
    statusText: result.statusText,
    headers,
  });
}

async function generateRenderResponse(
  request: Request,
  routes: RSCRouteConfigEntry[],
  basename: string | undefined,
  isDataRequest: boolean,
  decodeReply: DecodeReplyFunction | undefined,
  requestContext: unstable_RouterContextProvider | undefined,
  loadServerAction: LoadServerActionFunction | undefined,
  decodeAction: DecodeActionFunction | undefined,
  decodeFormState: DecodeFormStateFunction | undefined,
  onError: ((error: unknown) => void) | undefined,
  generateResponse: (
    match: RSCMatch,
    { temporaryReferences }: { temporaryReferences: unknown },
  ) => Response,
  temporaryReferences: unknown,
): Promise<Response> {
  // If this is a RR submission, we just want the `actionData` but don't want
  // to call any loaders or render any components back in the response - that
  // will happen in the subsequent revalidation request
  let statusCode = 200;
  let url = new URL(request.url);
  // TODO: Can this be done with a pathname extension instead of a header?
  // If not, make sure we strip this at the SSR server and it can only be set
  // by us to avoid cache-poisoning attempts

  let isSubmission = isMutationMethod(request.method);
  let routeIdsToLoad =
    !isSubmission && url.searchParams.has("_routes")
      ? url.searchParams.get("_routes")!.split(",")
      : null;

  // Create the handler here with exploded routes
  const staticHandler = createStaticHandler(routes, {
    basename,
    mapRouteProperties: (r) => ({
      hasErrorBoundary: (r as RouteObject).ErrorBoundary != null,
    }),
  });

  let actionResult: Promise<unknown> | undefined;
  const ctx: ServerContext = {};
  const result = await ServerStorage.run(ctx, () =>
    staticHandler.query(request, {
      requestContext,
      skipLoaderErrorBubbling: isDataRequest,
      skipRevalidation: isSubmission,
      ...(routeIdsToLoad
        ? { filterMatchesToLoad: (m) => routeIdsToLoad!.includes(m.route.id) }
        : null),
      async unstable_stream(_, query) {
        // If this is an RSC server action, process that and then call query as a
        // revalidation.  If this is a RR Form/Fetcher submission,
        // `processServerAction` will fall through as a no-op and we'll pass the
        // POST `request` to `query` and process our action there.
        let formState: unknown;
        if (request.method === "POST") {
          let result = await processServerAction(
            request,
            basename,
            decodeReply,
            loadServerAction,
            decodeAction,
            decodeFormState,
            onError,
            temporaryReferences,
          );
          if (isResponse(result)) {
            return generateRedirectResponse(
              result,
              actionResult,
              basename,
              isDataRequest,
              generateResponse,
              temporaryReferences,
            );
          }
          actionResult = result?.actionResult;
          formState = result?.formState;
          request = result?.revalidationRequest ?? request;
        }

        if (ctx.redirect) {
          return generateRedirectResponse(
            ctx.redirect,
            actionResult,
            basename,
            isDataRequest,
            generateResponse,
            temporaryReferences,
          );
        }

        let staticContext = await query(request);

        if (isResponse(staticContext)) {
          return generateRedirectResponse(
            staticContext,
            actionResult,
            basename,
            isDataRequest,
            generateResponse,
            temporaryReferences,
          );
        }

        return generateStaticContextResponse(
          routes,
          basename,
          generateResponse,
          statusCode,
          routeIdsToLoad,
          isDataRequest,
          isSubmission,
          actionResult,
          formState,
          staticContext,
          temporaryReferences,
        );
      },
    }),
  );

  if (isRedirectResponse(result)) {
    return generateRedirectResponse(
      result,
      actionResult,
      basename,
      isDataRequest,
      generateResponse,
      temporaryReferences,
    );
  }

  invariant(isResponse(result), "Expected a response from query");
  return result;
}

function generateRedirectResponse(
  response: Response,
  actionResult: Promise<unknown> | undefined,
  basename: string | undefined,
  isDataRequest: boolean,
  generateResponse: (
    match: RSCMatch,
    { temporaryReferences }: { temporaryReferences: unknown },
  ) => Response,
  temporaryReferences: unknown,
) {
  let redirect = response.headers.get("Location")!;

  if (isDataRequest && basename) {
    redirect = stripBasename(redirect, basename) || redirect;
  }

  let payload: RSCRedirectPayload = {
    type: "redirect",
    location: redirect,
    reload: response.headers.get("X-Remix-Reload-Document") === "true",
    replace: response.headers.get("X-Remix-Replace") === "true",
    status: response.status,
    actionResult,
  };

  // Preserve non-internal headers on the user-created redirect
  let headers = new Headers(response.headers);
  headers.delete("Location");
  headers.delete("X-Remix-Reload-Document");
  headers.delete("X-Remix-Replace");
  // Remove Content-Length because node:http will truncate the response body
  // to match the Content-Length header, which can result in incomplete data
  // if the actual encoded body is longer.
  // https://nodejs.org/api/http.html#class-httpclientrequest
  headers.delete("Content-Length");
  headers.set("Content-Type", "text/x-component");
  headers.set("Vary", "Content-Type");

  return generateResponse(
    {
      statusCode: SINGLE_FETCH_REDIRECT_STATUS,
      headers,
      payload,
    },
    { temporaryReferences },
  );
}

async function generateStaticContextResponse(
  routes: RSCRouteConfigEntry[],
  basename: string | undefined,
  generateResponse: (
    match: RSCMatch,
    { temporaryReferences }: { temporaryReferences: unknown },
  ) => Response,
  statusCode: number,
  routeIdsToLoad: string[] | null,
  isDataRequest: boolean,
  isSubmission: boolean,
  actionResult: Promise<unknown> | undefined,
  formState: unknown | undefined,
  staticContext: StaticHandlerContext,
  temporaryReferences: unknown,
): Promise<Response> {
  statusCode = staticContext.statusCode ?? statusCode;

  if (staticContext.errors) {
    staticContext.errors = Object.fromEntries(
      Object.entries(staticContext.errors).map(([key, error]) => [
        key,
        isRouteErrorResponse(error)
          ? Object.fromEntries(Object.entries(error))
          : error,
      ]),
    );
  }

  // In the RSC world we set `hasLoader:true` eve if a route doesn't have a
  // loader so that we always make the single fetch call to get the rendered
  // `element`.  We add a `null` value for any of the routes that don't
  // actually have a loader so the single fetch logic can find a result for
  // the route.  This is a bit of a hack but allows us to re-use all the
  // existing logic.  This can go away if we ever fork off and re-implement a
  // standalone RSC `dataStrategy`
  staticContext.matches.forEach((m) => {
    if (staticContext.loaderData[m.route.id] === undefined) {
      staticContext.loaderData[m.route.id] = null;
    }
  });

  let headers = getDocumentHeadersImpl(
    staticContext,
    (match) => (match as RouteMatch<string, RSCRouteConfigEntry>).route.headers,
  );

  // Remove Content-Length because node:http will truncate the response body
  // to match the Content-Length header, which can result in incomplete data
  // if the actual encoded body is longer.
  // https://nodejs.org/api/http.html#class-httpclientrequest
  headers.delete("Content-Length");

  const baseRenderPayload: Omit<RSCRenderPayload, "matches" | "patches"> = {
    type: "render",
    basename,
    actionData: staticContext.actionData,
    errors: staticContext.errors,
    loaderData: staticContext.loaderData,
    location: staticContext.location,
    formState,
  };

  const renderPayloadPromise = () =>
    getRenderPayload(
      baseRenderPayload,
      routes,
      basename,
      routeIdsToLoad,
      isDataRequest,
      staticContext,
    );

  let payload: RSCRenderPayload | RSCActionPayload;

  if (actionResult) {
    // Don't await the payload so we can stream down the actionResult immediately
    payload = {
      type: "action",
      actionResult,
      rerender: renderPayloadPromise(),
    };
  } else if (isSubmission && isDataRequest) {
    // Short circuit without matches on non server-action submissions since
    // we'll revalidate in a separate request
    payload = {
      ...baseRenderPayload,
      matches: [],
      patches: [],
    };
  } else {
    // Await the full RSC render on all normal requests
    payload = await renderPayloadPromise();
  }

  return generateResponse(
    {
      statusCode,
      headers,
      payload,
    },
    { temporaryReferences },
  );
}

async function getRenderPayload(
  baseRenderPayload: Omit<RSCRenderPayload, "matches" | "patches">,
  routes: RSCRouteConfigEntry[],
  basename: string | undefined,
  routeIdsToLoad: string[] | null,
  isDataRequest: boolean,
  staticContext: StaticHandlerContext,
) {
  // Figure out how deep we want to render server components based on any
  // triggered error boundaries and/or `routeIdsToLoad`
  let deepestRenderedRouteIdx = staticContext.matches.length - 1;
  // Capture parentIds for assignment on the RSCRouteMatch later
  let parentIds: Record<string, string | undefined> = {};

  staticContext.matches.forEach((m, i) => {
    if (i > 0) {
      parentIds[m.route.id] = staticContext.matches[i - 1].route.id;
    }
    if (
      staticContext.errors &&
      m.route.id in staticContext.errors &&
      deepestRenderedRouteIdx > i
    ) {
      deepestRenderedRouteIdx = i;
    }
  });

  let matchesPromise = Promise.all(
    staticContext.matches.map((match, i) => {
      // Only bother rendering Server Components for routes that we're surfacing,
      // so nothing at/below an error boundary and prune routes if included in
      // `routeIdsToLoad`.  This is specifically important when a middleware
      // or loader throws and we don't have any `loaderData` to pass through as
      // props leading to render-time errors of the server component
      let shouldRenderComponent =
        i <= deepestRenderedRouteIdx &&
        (!routeIdsToLoad || routeIdsToLoad.includes(match.route.id)) &&
        (!staticContext.errors || !(match.route.id in staticContext.errors));

      return getRSCRouteMatch(
        staticContext,
        match,
        shouldRenderComponent,
        parentIds[match.route.id],
      );
    }),
  );

  let patchesPromise = getAdditionalRoutePatches(
    [staticContext.location.pathname],
    routes,
    basename,
    staticContext.matches.map((m) => m.route.id),
  );

  let [matches, patches] = await Promise.all([matchesPromise, patchesPromise]);

  return {
    ...baseRenderPayload,
    matches,
    patches,
  };
}

async function getRSCRouteMatch(
  staticContext: StaticHandlerContext,
  match: AgnosticDataRouteMatch,
  shouldRenderComponent: boolean,
  parentId: string | undefined,
) {
  // @ts-expect-error - FIXME: Fix the types here
  await explodeLazyRoute(match.route);
  const Layout = (match.route as any).Layout || React.Fragment;
  const Component = (match.route as any).Component;
  const ErrorBoundary = (match.route as any).ErrorBoundary;
  const HydrateFallback = (match.route as any).HydrateFallback;
  const loaderData = staticContext.loaderData[match.route.id];
  const actionData = staticContext.actionData?.[match.route.id];
  const params = match.params;
  // TODO: DRY this up once it's fully fleshed out
  const element =
    Component && shouldRenderComponent
      ? React.createElement(
          Layout,
          null,
<<<<<<< HEAD
          React.createElement(Component, {
            loaderData,
            actionData,
            params,
            matches: staticContext.matches.map((match) =>
              convertRouteMatchToUiMatch(match, staticContext.loaderData),
            ),
          }),
=======
          isClientReference(Component)
            ? React.createElement(WithComponentProps, {
                children: React.createElement(Component),
              })
            : React.createElement(Component, {
                loaderData,
                actionData,
                params,
                matches: staticContext.matches.map((match) =>
                  convertRouteMatchToUiMatch(match, staticContext.loaderData)
                ),
              } satisfies RouteComponentProps)
>>>>>>> 63f0cd32
        )
      : // TODO: Render outlet instead?
        undefined;
  let error: unknown = undefined;

  if (ErrorBoundary && staticContext.errors) {
    error = staticContext.errors[match.route.id];
  }
  const errorElement = ErrorBoundary
    ? React.createElement(
        Layout,
        null,
<<<<<<< HEAD
        React.createElement(ErrorBoundary, {
          loaderData,
          actionData,
          params,
          error,
        }),
=======
        isClientReference(ErrorBoundary)
          ? React.createElement(WithErrorBoundaryProps, {
              children: React.createElement(ErrorBoundary),
            })
          : React.createElement(ErrorBoundary, {
              loaderData,
              actionData,
              params,
              error,
            } satisfies ErrorBoundaryProps)
>>>>>>> 63f0cd32
      )
    : undefined;
  const hydrateFallbackElement = HydrateFallback
    ? React.createElement(
        Layout,
        null,
<<<<<<< HEAD
        React.createElement(HydrateFallback, {
          loaderData,
          actionData,
          params,
        }),
=======
        isClientReference(HydrateFallback)
          ? React.createElement(WithHydrateFallbackProps, {
              children: React.createElement(HydrateFallback),
            })
          : React.createElement(HydrateFallback, {
              loaderData,
              actionData,
              params,
            } satisfies HydrateFallbackProps)
>>>>>>> 63f0cd32
      )
    : undefined;

  return {
    clientAction: (match.route as any).clientAction,
    clientLoader: (match.route as any).clientLoader,
    element,
    errorElement,
    handle: (match.route as any).handle,
    hasAction: !!match.route.action,
    hasComponent: !!Component,
    hasErrorBoundary: !!ErrorBoundary,
    hasLoader: !!match.route.loader,
    hydrateFallbackElement,
    id: match.route.id,
    index: match.route.index,
    links: (match.route as any).links,
    meta: (match.route as any).meta,
    params,
    parentId,
    path: match.route.path,
    pathname: match.pathname,
    pathnameBase: match.pathnameBase,
    shouldRevalidate: (match.route as any).shouldRevalidate,
  };
}

async function getManifestRoute(
  route: RSCRouteConfigEntry & { parentId: string | undefined },
): Promise<RSCRouteManifest> {
  await explodeLazyRoute(route);

  const Layout = (route as any).Layout || React.Fragment;
  // We send errorElement early in the manifest so we have it client
  // side for any client-side errors thrown during dataStrategy
  const errorElement = route.ErrorBoundary
    ? React.createElement(
        Layout,
        null,
        React.createElement(route.ErrorBoundary),
      )
    : undefined;

  return {
    clientAction: route.clientAction,
    clientLoader: route.clientLoader,
    handle: route.handle,
    hasAction: !!route.action,
    hasComponent: !!route.Component,
    hasErrorBoundary: !!route.ErrorBoundary,
    errorElement,
    hasLoader: !!route.loader,
    id: route.id,
    parentId: route.parentId,
    path: route.path,
    index: "index" in route ? route.index : undefined,
    links: route.links,
    meta: route.meta,
  };
}

async function explodeLazyRoute(route: RSCRouteConfigEntry) {
  if ("lazy" in route && route.lazy) {
    let {
      default: lazyDefaultExport,
      Component: lazyComponentExport,
      ...lazyProperties
    } = (await route.lazy()) as any;
    let Component = lazyComponentExport || lazyDefaultExport;
    if (Component && !route.Component) {
      route.Component = Component;
    }
    for (let [k, v] of Object.entries(lazyProperties)) {
      if (
        k !== "id" &&
        k !== "path" &&
        k !== "index" &&
        k !== "children" &&
        route[k as keyof RSCRouteConfigEntry] == null
      ) {
        route[k as keyof RSCRouteConfigEntry] = v;
      }
    }
    route.lazy = undefined;
  }
}

async function getAdditionalRoutePatches(
  pathnames: string[],
  routes: RSCRouteConfigEntry[],
  basename: string | undefined,
  matchedRouteIds: string[],
): Promise<RSCRouteManifest[]> {
  let patchRouteMatches = new Map<
    string,
    RSCRouteConfigEntry & { parentId: string | undefined }
  >();
  let matchedPaths = new Set<string>();

  for (const pathname of pathnames) {
    let segments = pathname.split("/").filter(Boolean);
    let paths: string[] = ["/"];

    // We've already matched to the last segment
    segments.pop();

    // Traverse each path for our parents and match in case they have pathless/index
    // children we need to include in the initial manifest
    while (segments.length > 0) {
      paths.push(`/${segments.join("/")}`);
      segments.pop();
    }

    paths.forEach((path) => {
      if (matchedPaths.has(path)) {
        return;
      }
      matchedPaths.add(path);
      let matches = matchRoutes(routes, path, basename) || [];
      matches.forEach((m, i) => {
        if (patchRouteMatches.get(m.route.id)) {
          return;
        }
        patchRouteMatches.set(m.route.id, {
          ...m.route,
          parentId: matches[i - 1]?.route.id,
        });
      });
    });
  }

  let patches = await Promise.all(
    [...patchRouteMatches.values()]
      .filter((route) => !matchedRouteIds.some((id) => id === route.id))
      .map((route) => getManifestRoute(route)),
  );
  return patches;
}

export function isReactServerRequest(url: URL) {
  return url.pathname.endsWith(".rsc");
}

export function isManifestRequest(url: URL) {
  return url.pathname.endsWith(".manifest");
}

function isClientReference(x: any) {
  try {
    return x.$$typeof === Symbol.for("react.client.reference");
  } catch {
    return false;
  }
}

function canDecodeWithFormData(contentType: string | null) {
  if (!contentType) return false;
  return (
    contentType.match(/\bapplication\/x-www-form-urlencoded\b/) ||
    contentType.match(/\bmultipart\/form-data\b/)
  );
}<|MERGE_RESOLUTION|>--- conflicted
+++ resolved
@@ -230,17 +230,17 @@
 };
 
 export type DecodeActionFunction = (
-  formData: FormData,
+  formData: FormData
 ) => Promise<() => Promise<unknown>>;
 
 export type DecodeFormStateFunction = (
   result: unknown,
-  formData: FormData,
+  formData: FormData
 ) => unknown;
 
 export type DecodeReplyFunction = (
   reply: FormData | string,
-  { temporaryReferences }: { temporaryReferences: unknown },
+  { temporaryReferences }: { temporaryReferences: unknown }
 ) => Promise<unknown[]>;
 
 export type LoadServerActionFunction = (id: string) => Promise<Function>;
@@ -274,7 +274,7 @@
       temporaryReferences,
     }: {
       temporaryReferences: unknown;
-    },
+    }
   ) => Response;
 }): Promise<Response> {
   let requestUrl = new URL(request.url);
@@ -287,7 +287,7 @@
       basename,
       request,
       generateResponse,
-      temporaryReferences,
+      temporaryReferences
     );
     return response;
   }
@@ -329,7 +329,7 @@
       basename,
       leafMatch.route.id,
       requestContext,
-      onError,
+      onError
     );
   }
 
@@ -345,7 +345,7 @@
     decodeFormState,
     onError,
     generateResponse,
-    temporaryReferences,
+    temporaryReferences
   );
   // The front end uses this to know whether a 404 status came from app code
   // or 404'd and never reached the origin server
@@ -359,9 +359,9 @@
   request: Request,
   generateResponse: (
     match: RSCMatch,
-    { temporaryReferences }: { temporaryReferences: unknown },
+    { temporaryReferences }: { temporaryReferences: unknown }
   ) => Response,
-  temporaryReferences: unknown,
+  temporaryReferences: unknown
 ) {
   let url = new URL(request.url);
   let pathnameParams = url.searchParams.getAll("p");
@@ -395,7 +395,7 @@
           pathnames,
           routes,
           basename,
-          Array.from(routeIds),
+          Array.from(routeIds)
         ),
       ])
     ).flat(1),
@@ -410,13 +410,13 @@
       }),
       payload,
     },
-    { temporaryReferences },
+    { temporaryReferences }
   );
 }
 
 function prependBasenameToRedirectResponse(
   response: Response,
-  basename: string | undefined = "/",
+  basename: string | undefined = "/"
 ): Response {
   if (basename === "/") {
     return response;
@@ -429,7 +429,7 @@
 
   response.headers.set(
     "Location",
-    prependBasename({ basename, pathname: redirect }),
+    prependBasename({ basename, pathname: redirect })
   );
   return response;
 }
@@ -442,7 +442,7 @@
   decodeAction: DecodeActionFunction | undefined,
   decodeFormState: DecodeFormStateFunction | undefined,
   onError: ((error: unknown) => void) | undefined,
-  temporaryReferences: unknown,
+  temporaryReferences: unknown
 ): Promise<
   | {
       revalidationRequest: Request;
@@ -460,13 +460,13 @@
     });
 
   const isFormRequest = canDecodeWithFormData(
-    request.headers.get("Content-Type"),
+    request.headers.get("Content-Type")
   );
   const actionId = request.headers.get("rsc-action-id");
   if (actionId) {
     if (!decodeReply || !loadServerAction) {
       throw new Error(
-        "Cannot handle enhanced server action without decodeReply and loadServerAction functions",
+        "Cannot handle enhanced server action without decodeReply and loadServerAction functions"
       );
     }
 
@@ -498,7 +498,7 @@
     if (Array.from(formData.keys()).some((k) => k.startsWith("$ACTION_"))) {
       if (!decodeAction) {
         throw new Error(
-          "Cannot handle form actions without a decodeAction function",
+          "Cannot handle form actions without a decodeAction function"
         );
       }
       const action = await decodeAction(formData);
@@ -532,7 +532,7 @@
   basename: string | undefined,
   routeId: string,
   requestContext: unstable_RouterContextProvider | undefined,
-  onError: ((error: unknown) => void) | undefined,
+  onError: ((error: unknown) => void) | undefined
 ) {
   let result: Response;
   try {
@@ -596,9 +596,9 @@
   onError: ((error: unknown) => void) | undefined,
   generateResponse: (
     match: RSCMatch,
-    { temporaryReferences }: { temporaryReferences: unknown },
+    { temporaryReferences }: { temporaryReferences: unknown }
   ) => Response,
-  temporaryReferences: unknown,
+  temporaryReferences: unknown
 ): Promise<Response> {
   // If this is a RR submission, we just want the `actionData` but don't want
   // to call any loaders or render any components back in the response - that
@@ -648,7 +648,7 @@
             decodeAction,
             decodeFormState,
             onError,
-            temporaryReferences,
+            temporaryReferences
           );
           if (isResponse(result)) {
             return generateRedirectResponse(
@@ -657,7 +657,7 @@
               basename,
               isDataRequest,
               generateResponse,
-              temporaryReferences,
+              temporaryReferences
             );
           }
           actionResult = result?.actionResult;
@@ -672,7 +672,7 @@
             basename,
             isDataRequest,
             generateResponse,
-            temporaryReferences,
+            temporaryReferences
           );
         }
 
@@ -685,7 +685,7 @@
             basename,
             isDataRequest,
             generateResponse,
-            temporaryReferences,
+            temporaryReferences
           );
         }
 
@@ -700,10 +700,10 @@
           actionResult,
           formState,
           staticContext,
-          temporaryReferences,
+          temporaryReferences
         );
       },
-    }),
+    })
   );
 
   if (isRedirectResponse(result)) {
@@ -713,7 +713,7 @@
       basename,
       isDataRequest,
       generateResponse,
-      temporaryReferences,
+      temporaryReferences
     );
   }
 
@@ -728,9 +728,9 @@
   isDataRequest: boolean,
   generateResponse: (
     match: RSCMatch,
-    { temporaryReferences }: { temporaryReferences: unknown },
+    { temporaryReferences }: { temporaryReferences: unknown }
   ) => Response,
-  temporaryReferences: unknown,
+  temporaryReferences: unknown
 ) {
   let redirect = response.headers.get("Location")!;
 
@@ -766,7 +766,7 @@
       headers,
       payload,
     },
-    { temporaryReferences },
+    { temporaryReferences }
   );
 }
 
@@ -775,7 +775,7 @@
   basename: string | undefined,
   generateResponse: (
     match: RSCMatch,
-    { temporaryReferences }: { temporaryReferences: unknown },
+    { temporaryReferences }: { temporaryReferences: unknown }
   ) => Response,
   statusCode: number,
   routeIdsToLoad: string[] | null,
@@ -784,7 +784,7 @@
   actionResult: Promise<unknown> | undefined,
   formState: unknown | undefined,
   staticContext: StaticHandlerContext,
-  temporaryReferences: unknown,
+  temporaryReferences: unknown
 ): Promise<Response> {
   statusCode = staticContext.statusCode ?? statusCode;
 
@@ -795,7 +795,7 @@
         isRouteErrorResponse(error)
           ? Object.fromEntries(Object.entries(error))
           : error,
-      ]),
+      ])
     );
   }
 
@@ -814,7 +814,7 @@
 
   let headers = getDocumentHeadersImpl(
     staticContext,
-    (match) => (match as RouteMatch<string, RSCRouteConfigEntry>).route.headers,
+    (match) => (match as RouteMatch<string, RSCRouteConfigEntry>).route.headers
   );
 
   // Remove Content-Length because node:http will truncate the response body
@@ -840,7 +840,7 @@
       basename,
       routeIdsToLoad,
       isDataRequest,
-      staticContext,
+      staticContext
     );
 
   let payload: RSCRenderPayload | RSCActionPayload;
@@ -871,7 +871,7 @@
       headers,
       payload,
     },
-    { temporaryReferences },
+    { temporaryReferences }
   );
 }
 
@@ -881,7 +881,7 @@
   basename: string | undefined,
   routeIdsToLoad: string[] | null,
   isDataRequest: boolean,
-  staticContext: StaticHandlerContext,
+  staticContext: StaticHandlerContext
 ) {
   // Figure out how deep we want to render server components based on any
   // triggered error boundaries and/or `routeIdsToLoad`
@@ -918,16 +918,16 @@
         staticContext,
         match,
         shouldRenderComponent,
-        parentIds[match.route.id],
+        parentIds[match.route.id]
       );
-    }),
+    })
   );
 
   let patchesPromise = getAdditionalRoutePatches(
     [staticContext.location.pathname],
     routes,
     basename,
-    staticContext.matches.map((m) => m.route.id),
+    staticContext.matches.map((m) => m.route.id)
   );
 
   let [matches, patches] = await Promise.all([matchesPromise, patchesPromise]);
@@ -943,7 +943,7 @@
   staticContext: StaticHandlerContext,
   match: AgnosticDataRouteMatch,
   shouldRenderComponent: boolean,
-  parentId: string | undefined,
+  parentId: string | undefined
 ) {
   // @ts-expect-error - FIXME: Fix the types here
   await explodeLazyRoute(match.route);
@@ -960,16 +960,6 @@
       ? React.createElement(
           Layout,
           null,
-<<<<<<< HEAD
-          React.createElement(Component, {
-            loaderData,
-            actionData,
-            params,
-            matches: staticContext.matches.map((match) =>
-              convertRouteMatchToUiMatch(match, staticContext.loaderData),
-            ),
-          }),
-=======
           isClientReference(Component)
             ? React.createElement(WithComponentProps, {
                 children: React.createElement(Component),
@@ -982,7 +972,6 @@
                   convertRouteMatchToUiMatch(match, staticContext.loaderData)
                 ),
               } satisfies RouteComponentProps)
->>>>>>> 63f0cd32
         )
       : // TODO: Render outlet instead?
         undefined;
@@ -995,14 +984,6 @@
     ? React.createElement(
         Layout,
         null,
-<<<<<<< HEAD
-        React.createElement(ErrorBoundary, {
-          loaderData,
-          actionData,
-          params,
-          error,
-        }),
-=======
         isClientReference(ErrorBoundary)
           ? React.createElement(WithErrorBoundaryProps, {
               children: React.createElement(ErrorBoundary),
@@ -1013,20 +994,12 @@
               params,
               error,
             } satisfies ErrorBoundaryProps)
->>>>>>> 63f0cd32
       )
     : undefined;
   const hydrateFallbackElement = HydrateFallback
     ? React.createElement(
         Layout,
         null,
-<<<<<<< HEAD
-        React.createElement(HydrateFallback, {
-          loaderData,
-          actionData,
-          params,
-        }),
-=======
         isClientReference(HydrateFallback)
           ? React.createElement(WithHydrateFallbackProps, {
               children: React.createElement(HydrateFallback),
@@ -1036,7 +1009,6 @@
               actionData,
               params,
             } satisfies HydrateFallbackProps)
->>>>>>> 63f0cd32
       )
     : undefined;
 
@@ -1065,7 +1037,7 @@
 }
 
 async function getManifestRoute(
-  route: RSCRouteConfigEntry & { parentId: string | undefined },
+  route: RSCRouteConfigEntry & { parentId: string | undefined }
 ): Promise<RSCRouteManifest> {
   await explodeLazyRoute(route);
 
@@ -1076,7 +1048,7 @@
     ? React.createElement(
         Layout,
         null,
-        React.createElement(route.ErrorBoundary),
+        React.createElement(route.ErrorBoundary)
       )
     : undefined;
 
@@ -1128,7 +1100,7 @@
   pathnames: string[],
   routes: RSCRouteConfigEntry[],
   basename: string | undefined,
-  matchedRouteIds: string[],
+  matchedRouteIds: string[]
 ): Promise<RSCRouteManifest[]> {
   let patchRouteMatches = new Map<
     string,
@@ -1171,7 +1143,7 @@
   let patches = await Promise.all(
     [...patchRouteMatches.values()]
       .filter((route) => !matchedRouteIds.some((id) => id === route.id))
-      .map((route) => getManifestRoute(route)),
+      .map((route) => getManifestRoute(route))
   );
   return patches;
 }
