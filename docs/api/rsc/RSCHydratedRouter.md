---
title: RSCHydratedRouter
unstable: true
---

# unstable_RSCHydratedRouter
<<<<<<< HEAD

<!--
⚠️ ⚠️ IMPORTANT ⚠️ ⚠️ 

Thank you for helping improve our documentation!

This file is auto-generated from the JSDoc comments in the source
code, so please edit the JSDoc comments in the file below and this
file will be re-generated once those changes are merged.

https://github.com/remix-run/react-router/blob/main/packages/react-router/lib/rsc/browser.tsx
-->
=======
>>>>>>> 35718a35

[MODES: data]

<br />
<br />

<<<<<<< HEAD
<docs-warning>This API is experimental and subject to breaking changes in 
minor/patch releases. Please use with caution and pay **very** close attention 
=======
<docs-warning>This API is experimental and subject to breaking changes in
minor/patch releases. Please use with caution and pay **very** close attention
>>>>>>> 35718a35
to release notes for relevant changes.</docs-warning>

## Summary

[Reference Documentation ↗](https://api.reactrouter.com/v7/functions/react_router.unstable_RSCHydratedRouter.html)

Hydrates a server rendered `RSCPayload` in the browser.

<<<<<<< HEAD
```tsx
=======
```tsx filename=entry.browser.tsx
>>>>>>> 35718a35
import { startTransition, StrictMode } from "react";
import { hydrateRoot } from "react-dom/client";
import {
  unstable_getRSCStream as getRSCStream,
  unstable_RSCHydratedRouter as RSCHydratedRouter,
} from "react-router";
import type { unstable_RSCPayload as RSCPayload } from "react-router";

createFromReadableStream(getRSCStream()).then(
  (payload: RSCServerPayload) => {
    startTransition(async () => {
      hydrateRoot(
        document,
        <StrictMode>
          <RSCHydratedRouter
            createFromReadableStream={
              createFromReadableStream
            }
            payload={payload}
          />
        </StrictMode>,
        {
          formState: await getFormState(payload),
        }
      );
    });
  }
);
```

## Signature

```tsx
function RSCHydratedRouter({
  createFromReadableStream,
  fetch: fetchImplementation = fetch,
  payload,
  routeDiscovery = "eager",
  unstable_getContext,
}: RSCHydratedRouterProps)
```

## Props

### createFromReadableStream

Your `react-server-dom-xyz/client`'s `createFromReadableStream` function,
used to decode payloads from the server.

### fetch

Optional fetch implementation.  Defaults to global `fetch`.

### payload

The decoded `RSCPayload` to hydrate.

### routeDiscovery

`eager` or `lazy` - Determines if links are eagerly discovered, or delayed
until clicked.

### unstable_getContext

A function that returns an `unstable_InitialContext` object
(`Map<RouterContext, unknown>`), for use in client loaders, actions and
middleware.
<|MERGE_RESOLUTION|>--- conflicted
+++ resolved
@@ -4,10 +4,9 @@
 ---
 
 # unstable_RSCHydratedRouter
-<<<<<<< HEAD
 
 <!--
-⚠️ ⚠️ IMPORTANT ⚠️ ⚠️ 
+⚠️ ⚠️ IMPORTANT ⚠️ ⚠️
 
 Thank you for helping improve our documentation!
 
@@ -17,21 +16,14 @@
 
 https://github.com/remix-run/react-router/blob/main/packages/react-router/lib/rsc/browser.tsx
 -->
-=======
->>>>>>> 35718a35
 
 [MODES: data]
 
 <br />
 <br />
 
-<<<<<<< HEAD
-<docs-warning>This API is experimental and subject to breaking changes in 
-minor/patch releases. Please use with caution and pay **very** close attention 
-=======
 <docs-warning>This API is experimental and subject to breaking changes in
 minor/patch releases. Please use with caution and pay **very** close attention
->>>>>>> 35718a35
 to release notes for relevant changes.</docs-warning>
 
 ## Summary
@@ -40,11 +32,7 @@
 
 Hydrates a server rendered `RSCPayload` in the browser.
 
-<<<<<<< HEAD
 ```tsx
-=======
-```tsx filename=entry.browser.tsx
->>>>>>> 35718a35
 import { startTransition, StrictMode } from "react";
 import { hydrateRoot } from "react-dom/client";
 import {
@@ -68,10 +56,10 @@
         </StrictMode>,
         {
           formState: await getFormState(payload),
-        }
+        },
       );
     });
-  }
+  },
 );
 ```
 
@@ -84,7 +72,7 @@
   payload,
   routeDiscovery = "eager",
   unstable_getContext,
-}: RSCHydratedRouterProps)
+}: RSCHydratedRouterProps);
 ```
 
 ## Props
@@ -96,7 +84,7 @@
 
 ### fetch
 
-Optional fetch implementation.  Defaults to global `fetch`.
+Optional fetch implementation. Defaults to global `fetch`.
 
 ### payload
 
@@ -111,4 +99,4 @@
 
 A function that returns an `unstable_InitialContext` object
 (`Map<RouterContext, unknown>`), for use in client loaders, actions and
-middleware.
+middleware.