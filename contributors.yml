- abdallah-nour
- abhi-kr-2100
- adamdotjs
- Ajayff4
- alany411
- alexlbr
- AmRo045
- andreiduca
- arnassavickas
- aroyan
- avipatel97
- awreese
- aymanemadidi
- bavardage
- bhbs
- BrianT1414
- brockross
- brophdawg11
- btav
- CanRau
- chaance
- chasinhues
- chensokheng
- chrisngobanh
- christopherchudzicki
- christowiz
- codeape2
- coryhouse
- cvbuelow
- dauletbaev
- david-crespo
- dokeet
- Drishtantr
- edwin177
- ekaansharora
- elanis
- elylucas
- emzoumpo
- FilipJirsak
- frontsideair
- fz6m
- gianlucca
- gijo-varghese
- goldins
- gowthamvbhat
- GraxMonzo
- GuptaSiddhant
- haivuw
- hernanif1
- hongji00
- hsbtr
- hyesungoh
- ianflynnwork
- IbraRouisDev
- infoxicator
- IsaiStormBlesed
- Isammoc
- jacob-ebey
- JaffParker
- JakubDrozd
- janpaepke
- jimniels
- jmargeta
- johnpangalos
- jonkoops
- jrakotoharisoa
- kantuni
- kddnewton
- kentcdodds
- kkirsche
- koojaa
- KostiantynPopovych
- KutnerUri
- latin-1
- liuhanqu
- loun4
- lqze
- lukerSpringTree
<<<<<<< HEAD
- manzano78
=======
- Manc
>>>>>>> 5f3cfb7a
- marc2332
- markivancho
- marvinruder
- maxpou
- mcansh
- MenouerBetty
- mfijas
- MichaelDeBoey
- michal-antczak
- minami-minami
- morleytatro
- ms10596
- noisypigeon
- p13i
- parched
- paulsmithkc
- pcattori
- petersendidit
- promet99
- pyitphyoaung
- RobHannay
- rtmann
- ryanflorence
- ryanhiebert
- sanketshah19
- senseibarni
- sergiodxa
- shamsup
- shihanng
- shivamsinghchahar
- SkayuX
- souzasmatheus
- srmagura
- stasundr
- tanayv
- theostavrides
- thisiskartik
- ThornWu
- timdorr
- TkDodo
- tkindy
- tlinhart
- triangularcube
- turansky
- tyankatsu0105
- underager
- vijaypushkin
- vikingviolinist
- williamsdyyz
- xavier-lc
- xcsnowcity
- yuleicul<|MERGE_RESOLUTION|>--- conflicted
+++ resolved
@@ -76,11 +76,8 @@
 - loun4
 - lqze
 - lukerSpringTree
-<<<<<<< HEAD
+- Manc
 - manzano78
-=======
-- Manc
->>>>>>> 5f3cfb7a
 - marc2332
 - markivancho
 - marvinruder
